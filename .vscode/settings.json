--- conflicted
+++ resolved
@@ -9,17 +9,5 @@
   // Turn off tsc task auto detection since we have the necessary tasks as npm scripts
   "typescript.tsc.autoDetect": "off",
   "workbench.colorCustomizations": {
-<<<<<<< HEAD
-    "activityBar.background": "#9946a4",
-    "activityBar.foreground": "#e7e7e7",
-    "activityBar.inactiveForeground": "#d4bfd6",
-    "statusBar.background": "#783780",
-=======
-    "activityBar.background": "#3399ff",
-    "activityBar.foreground": "#15202b",
-    "activityBar.inactiveForeground": "#1d3e60",
-    "statusBar.background": "#007fff",
->>>>>>> 73e8adcd
-    "statusBar.foreground": "#e7e7e7"
   }
 }