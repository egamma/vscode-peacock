import * as vscode from 'vscode';
import { namedColors } from './named-colors';
import { isValidHexColor, isValidNamedColor } from './color-validators';

const { workspace } = vscode;

import {
  BuiltInColors,
  ColorSettings,
  Settings,
  ForegroundColors,
  Sections
} from './enums';

// Create the handlers for the commands
export async function resetColorsHandler() {
  // Domain of all color settings we affect
  const colorCustomizations = workspace
    .getConfiguration()
    .get('workbench.colorCustomizations');

  const newColorCustomizations: any = {
    ...colorCustomizations
  };
  Object.values(ColorSettings).forEach(setting => {
    delete newColorCustomizations[setting];
  });

  return await workspace
    .getConfiguration()
    .update('workbench.colorCustomizations', newColorCustomizations, false);
}

export async function changeColorHandler() {
  const backgroundColorInput = await promptForColor();
  let backgroundColorHex: string = '';

  if (isValidHexColor(backgroundColorInput)) {
    backgroundColorHex = backgroundColorInput;
  } else if (isValidNamedColor(backgroundColorInput)) {
    backgroundColorHex = namedColors[backgroundColorInput.toLowerCase()];
  }
  if (!backgroundColorHex) {
    throw new Error(`Invalid HEX or named color ${backgroundColorHex}`);
  }

  const foregroundHex = formatHex(invertColor(backgroundColorHex));
  await changeColorSetting(backgroundColorHex, foregroundHex);
}

export async function changeColorToRandomHandler() {
  const backgroundHex = generateRandomHexColor();
  const foregroundHex = formatHex(invertColor(backgroundHex));
  await changeColorSetting(backgroundHex, foregroundHex);
}

export async function changeColorToVueGreenHandler() {
  const backgroundHex = BuiltInColors.Vue;
  const foregroundHex = formatHex(invertColor(backgroundHex));
  return await changeColorSetting(backgroundHex, foregroundHex);
}

export async function changeColorToAngularRedHandler() {
  const backgroundHex = BuiltInColors.Angular;
  const foregroundHex = formatHex(invertColor(backgroundHex));
  await changeColorSetting(backgroundHex, foregroundHex);
}

export async function changeColorToReactBlueHandler() {
  const backgroundHex = BuiltInColors.React;
  const foregroundHex = formatHex(invertColor(backgroundHex));
  await changeColorSetting(backgroundHex, foregroundHex);
}

export async function changeColorSetting(
  backgroundHex: string,
  foregroundHex: string
) {
<<<<<<< HEAD

=======
>>>>>>> 4b38f9dc
  const colorCustomizations = workspace
    .getConfiguration()
    .get('workbench.colorCustomizations');

  let newSettings = {
    titleBarSettings: {},
    activityBarSettings: {},
    statusBarSettings: {}
  };

<<<<<<< HEAD
  let settingsToReset = [];

=======
>>>>>>> 4b38f9dc
  if (isSelected('titleBar')) {
    newSettings.titleBarSettings = {
      [ColorSettings.titleBar_activeBackground]: backgroundHex,
      [ColorSettings.titleBar_activeForeground]: foregroundHex,
      [ColorSettings.titleBar_inactiveBackground]: backgroundHex,
      [ColorSettings.titleBar_inactiveForeground]: foregroundHex
    };
  } else {
    settingsToReset.push(ColorSettings.titleBar_activeBackground);
    settingsToReset.push(ColorSettings.titleBar_activeForeground);
    settingsToReset.push(ColorSettings.titleBar_inactiveBackground);
    settingsToReset.push(ColorSettings.titleBar_inactiveForeground);
  }

  if (isSelected('activityBar')) {
    newSettings.activityBarSettings = {
      [ColorSettings.activityBar_background]: backgroundHex,
      [ColorSettings.activityBar_foreground]: foregroundHex,
      [ColorSettings.activityBar_inactiveForeground]: foregroundHex
    };
  } else {
    settingsToReset.push(ColorSettings.activityBar_background);
    settingsToReset.push(ColorSettings.activityBar_foreground);
    settingsToReset.push(ColorSettings.activityBar_inactiveForeground);
  }

  if (isSelected('statusBar')) {
    newSettings.statusBarSettings = {
      [ColorSettings.statusBar_background]: backgroundHex,
      [ColorSettings.statusBar_foreground]: foregroundHex
    };
  } else {
    settingsToReset.push(ColorSettings.statusBar_background);
    settingsToReset.push(ColorSettings.statusBar_foreground);
  }

  // Merge all color settings
  const newColorCustomizations : any = {
    ...colorCustomizations,
    ...newSettings.activityBarSettings,
    ...newSettings.titleBarSettings,
    ...newSettings.statusBarSettings
  };

<<<<<<< HEAD


  Object.values(settingsToReset).forEach(setting => {
    delete newColorCustomizations[setting];
  });

=======
>>>>>>> 4b38f9dc
  return await workspace
    .getConfiguration()
    .update('workbench.colorCustomizations', newColorCustomizations, false);
}

export async function promptForColor() {
  const options: vscode.InputBoxOptions = {
    ignoreFocusOut: true,
    placeHolder: BuiltInColors.Vue,
    prompt:
      'Enter a background color for the title bar in RGB hex format or a valid HTML color name',
    value: BuiltInColors.Vue
  };
  const inputColor = await vscode.window.showInputBox(options);
  return inputColor || '';
}

export function invertColor(hex: string) {
  // credit: https://stackoverflow.com/questions/35969656/how-can-i-generate-the-opposite-color-according-to-current-color
  if (hex.indexOf('#') === 0) {
    hex = hex.slice(1);
  }
  // convert 3-digit hex to 6-digits.
  if (hex.length === 3) {
    hex = hex[0] + hex[0] + hex[1] + hex[1] + hex[2] + hex[2];
  }
  if (hex.length !== 6) {
    throw new Error(`Invalid HEX color ${hex}`);
  }
  const r = parseInt(hex.slice(0, 2), 16);
  const g = parseInt(hex.slice(2, 4), 16);
  const b = parseInt(hex.slice(4, 6), 16);

  const useDark = r * 0.299 + g * 0.587 + b * 0.114 > 186;

  let foreground = useDark ? getDarkForeground() : getLightForeground();

  // credit: http://stackoverflow.com/a/3943023/112731
  return foreground;
}

function getDarkForeground() {
  const foregroundOverride = readConfiguration<string>(Settings.darkForeground);
  return foregroundOverride || ForegroundColors.DarkForeground;
}

function getLightForeground() {
  const foregroundOverride = readConfiguration<string>(
    Settings.lightForeground
  );
  return foregroundOverride || ForegroundColors.LightForeground;
}

export function formatHex(input: string = '') {
  return input.substr(0, 1) === '#' ? input : `#${input}`;
}

export function generateRandomHexColor() {
  // credit: https://www.paulirish.com/2009/random-hex-color-code-snippets/
  const hex = (
    '000000' + Math.floor(Math.random() * 16777215).toString(16)
  ).slice(-6);
  return '#' + hex;
}

export function isSelected(setting: string) {
  const affectedElements = readConfiguration<string[]>(
    Settings.affectedElements,
    []
  );

  // check if they requested a setting
  const itExists: boolean = !!(
    affectedElements && affectedElements.includes(setting)
  );

  return itExists;
}

export function readWorkspaceConfiguration<T>(
  colorSettings: ColorSettings,
  defaultValue?: T | undefined
) {
  // const value = workspace.getConfiguration(Sections.workspacePeacockSection);
  // // .get<T | undefined>(colorSettings, defaultValue);
  // return value.get(colorSettings) || defaultValue;

  const value: T | undefined = workspace
    .getConfiguration(Sections.workspacePeacockSection)
    .get<T | undefined>(colorSettings, defaultValue);
  return value as T;
}

export function readConfiguration<T>(
  setting: Settings,
  defaultValue?: T | undefined
) {
  // const value: any = workspace.getConfiguration(Sections.userPeacockSection);
  // return value[setting] || defaultValue;
  const value: T | undefined = workspace
    .getConfiguration(Sections.userPeacockSection)
    .get<T | undefined>(setting, defaultValue);
  return value as T;
}<|MERGE_RESOLUTION|>--- conflicted
+++ resolved
@@ -76,10 +76,7 @@
   backgroundHex: string,
   foregroundHex: string
 ) {
-<<<<<<< HEAD
-
-=======
->>>>>>> 4b38f9dc
+
   const colorCustomizations = workspace
     .getConfiguration()
     .get('workbench.colorCustomizations');
@@ -90,11 +87,8 @@
     statusBarSettings: {}
   };
 
-<<<<<<< HEAD
   let settingsToReset = [];
 
-=======
->>>>>>> 4b38f9dc
   if (isSelected('titleBar')) {
     newSettings.titleBarSettings = {
       [ColorSettings.titleBar_activeBackground]: backgroundHex,
@@ -139,15 +133,10 @@
     ...newSettings.statusBarSettings
   };
 
-<<<<<<< HEAD
-
-
   Object.values(settingsToReset).forEach(setting => {
     delete newColorCustomizations[setting];
   });
 
-=======
->>>>>>> 4b38f9dc
   return await workspace
     .getConfiguration()
     .update('workbench.colorCustomizations', newColorCustomizations, false);
